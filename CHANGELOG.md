--- conflicted
+++ resolved
@@ -21,15 +21,11 @@
 
 [pr115]: https://github.com/teloxide/teloxide-core/pull/115
 
-<<<<<<< HEAD
+### Fixed
+
+- Type of `BanChatMember::until_date`: `u64` -> `chrono::DateTime<Utc>` ([#116][pr116])
+
 ## 0.3.3 - 2021-08-03
-=======
-### Fixed
-
-- Type of `BanChatMember::until_date`: `u64` -> `chrono::DateTime<Utc>` ([#116][pr116])
-
-## 0.3.3
->>>>>>> 4986f72e
 
 ### Fixed
 
